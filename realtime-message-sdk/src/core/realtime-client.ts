--- conflicted
+++ resolved
@@ -7,11 +7,7 @@
   PresenceChannelOptions,
 } from "../modules/presence/types";
 import { ChannelMetadataClient } from "../modules/metadata/channel-metadata-client";
-<<<<<<< HEAD
-import { Channel, type ChannelOptions } from "./channel";
-=======
 import { Channel } from "../modules/channel/channel";
->>>>>>> b34cf8b9
 
 const defaultLogger: Logger = {
   debug: () => {
@@ -196,14 +192,6 @@
   }
 
   async shutdown(): Promise<void> {
-<<<<<<< HEAD
-    // Stop all unified channels
-    for (const channel of this.channels.values()) {
-      try {
-        await channel.dispose();
-      } catch (error) {
-        this.logger.error("Failed to dispose channel", error);
-=======
     // Dispose all unified channels
     for (const channel of this.channels.values()) {
       try {
@@ -211,16 +199,11 @@
         channel.dispose();
       } catch (error) {
         this.logger.error("Failed to stop channel", error);
->>>>>>> b34cf8b9
       }
     }
     this.channels.clear();
 
-<<<<<<< HEAD
-    // Stop all presence channels
-=======
     // Stop all legacy presence channels
->>>>>>> b34cf8b9
     for (const channel of this.presenceChannels) {
       try {
         await channel.stop();
